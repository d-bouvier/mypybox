# -*- coding: utf-8 -*-
"""
Python toolboxes for math functions, personalized plots and other things.

Notes
-----
@author: bouvier (bouvier@ircam.fr)
         Damien Bouvier, IRCAM, Paris

Last modified on 13 Nov. 2017
Developed for Python 3.6.1
"""

__author__ = "Damien Bouvier"
__maintainer__ = "Damien Bouvier"
__version__ = "0.1"
__author_email__ = 'bouvierdamien@gmail.fr'

<<<<<<< HEAD
from . import mathbox
# from . import savebox
=======
# from . import mathbox
from . import savebox
>>>>>>> 48d77a63
# from . import plotbox
# from . import utilities

__all__ = [] # ['mathbox', 'savebox', 'plotbox', 'utilities']<|MERGE_RESOLUTION|>--- conflicted
+++ resolved
@@ -16,13 +16,8 @@
 __version__ = "0.1"
 __author_email__ = 'bouvierdamien@gmail.fr'
 
-<<<<<<< HEAD
 from . import mathbox
-# from . import savebox
-=======
-# from . import mathbox
 from . import savebox
->>>>>>> 48d77a63
 # from . import plotbox
 # from . import utilities
 
