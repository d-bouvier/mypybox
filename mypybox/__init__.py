--- conflicted
+++ resolved
@@ -18,12 +18,7 @@
 
 from . import mathbox
 from . import savebox
-<<<<<<< HEAD
 from . import plotbox
-# from . import utilities
-=======
-# from . import plotbox
 from . import utilities
->>>>>>> 4e8a8d82
 
 __all__ = [] # ['mathbox', 'savebox', 'plotbox', 'utilities']